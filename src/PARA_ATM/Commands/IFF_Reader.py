--- conflicted
+++ resolved
@@ -66,7 +66,6 @@
         #src directory
         parentPath = str(Path(__file__).parent.parent.parent)
         #trajectory record rows have different fields than header rows
-<<<<<<< HEAD
         cols = ['recType','recTime','fltKey','bcnCode','cid','Source','msgType',
                 'AcId','recTypeCat','coord1','coord2','alt','significance',
                 'coord1Accur','coord2Accur','altAccur','groundSpeed','course',
@@ -128,7 +127,8 @@
             print('Table already exists')
         
         return ["IFF_Reader", results]
-=======
+
+        #TODO Erin's better way, need to integrate
 
         cols = {0:['recType','comment'],
                 1:['recType','fileType','fileFormatVersion'],
@@ -173,5 +173,4 @@
         data=data[['recTime','AcId','Orig','Dest','coord1','coord2','alt','rateOfClimb','groundSpeed','course']]   
         data.columns = ['time','callsign','origin','destination','latitude','longitude','altitude','rocd','tas','heading','mode']
 
-        return ["IFF_Reader", data]
->>>>>>> a3f94495
+        return ["IFF_Reader", data]